//===----------------------------------------------------------------------===//
//
// This source file is part of the Swift.org open source project
//
// Copyright (c) 2014 - 2016 Apple Inc. and the Swift project authors
// Licensed under Apache License v2.0 with Runtime Library Exception
//
// See http://swift.org/LICENSE.txt for license information
// See http://swift.org/CONTRIBUTORS.txt for the list of Swift project authors
//
//===----------------------------------------------------------------------===//
//
// Exposing the API of NSString on Swift's String
//
//===----------------------------------------------------------------------===//

// Open Issues
// ===========
//
// Property Lists need to be properly bridged
//

@warn_unused_result
func _toNSArray<T, U : AnyObject>(a: [T], @noescape f: (T) -> U) -> NSArray {
  let result = NSMutableArray(capacity: a.count)
  for s in a {
    result.add(f(s))
  }
  return result
}

@warn_unused_result
func _toNSRange(r: Range<String.Index>) -> NSRange {
  return NSRange(
    location: r.startIndex._utf16Index,
    length: r.endIndex._utf16Index - r.startIndex._utf16Index)
}

@warn_unused_result
func _countFormatSpecifiers(a: String) -> Int {
  // The implementation takes advantage of the fact that internal
  // representation of String is UTF-16.  Because we only care about the ASCII
  // percent character, we don't need to decode UTF-16.

  let percentUTF16  = UTF16.CodeUnit(("%" as UnicodeScalar).value)
  let notPercentUTF16: UTF16.CodeUnit = 0
  var lastChar = notPercentUTF16 // anything other than % would work here
  var count = 0

  for c in a.utf16 {
    if lastChar == percentUTF16 {
      if c == percentUTF16 {
        // a "%" following this one should not be taken as literal
        lastChar = notPercentUTF16
      }
      else {
        count += 1
        lastChar = c
      }
    } else {
      lastChar = c
    }
  }
  return count
}

extension String {

  //===--- Bridging Helpers -----------------------------------------------===//
  //===--------------------------------------------------------------------===//

  /// The corresponding `NSString` - a convenience for bridging code.
  var _ns: NSString {
    return self as NSString
  }

  /// Return an `Index` corresponding to the given offset in our UTF-16
  /// representation.
  @warn_unused_result
  func _index(utf16Index: Int) -> Index {
    return Index(_base: String.UnicodeScalarView.Index(utf16Index, _core))
  }

  /// Return a `Range<Index>` corresponding to the given `NSRange` of
  /// our UTF-16 representation.
  @warn_unused_result
  func _range(r: NSRange) -> Range<Index> {
    return _index(r.location)..<_index(r.location + r.length)
  }

  /// Return a `Range<Index>?` corresponding to the given `NSRange` of
  /// our UTF-16 representation.
  @warn_unused_result
  func _optionalRange(r: NSRange) -> Range<Index>? {
    if r.location == NSNotFound {
      return nil
    }
    return _range(r)
  }

  /// Invoke `body` on an `Int` buffer.  If `index` was converted from
  /// non-`nil`, convert the buffer to an `Index` and write it into the
  /// memory referred to by `index`
  func _withOptionalOutParameter<Result>(
    index: UnsafeMutablePointer<Index>,
    @noescape body: (UnsafeMutablePointer<Int>) -> Result
  ) -> Result {
    var utf16Index: Int = 0
    let result = index._withBridgeValue(&utf16Index) {
      body($0)
    }
    index._setIfNonNil { self._index(utf16Index) }
    return result
  }

  /// Invoke `body` on an `NSRange` buffer.  If `range` was converted
  /// from non-`nil`, convert the buffer to a `Range<Index>` and write
  /// it into the memory referred to by `range`
  func _withOptionalOutParameter<Result>(
    range: UnsafeMutablePointer<Range<Index>>,
    @noescape body: (UnsafeMutablePointer<NSRange>) -> Result
  ) -> Result {
    var nsRange = NSRange(location: 0, length: 0)
    let result = range._withBridgeValue(&nsRange) {
      body($0)
    }
    range._setIfNonNil { self._range(nsRange) }
    return result
  }

  //===--- Class Methods --------------------------------------------------===//
  //===--------------------------------------------------------------------===//

  // + (const NSStringEncoding *)availableStringEncodings

  /// Returns an Array of the encodings string objects support
  /// in the application's environment.
  @warn_unused_result
  public static func availableStringEncodings() -> [NSStringEncoding] {
    var result = [NSStringEncoding]()
    var p = NSString.availableStringEncodings()
    while p.pointee != 0 {
      result.append(p.pointee)
      p += 1
    }
    return result
  }

  // + (NSStringEncoding)defaultCStringEncoding

  /// Returns the C-string encoding assumed for any method accepting
  /// a C string as an argument.
  @warn_unused_result
  public static func defaultCStringEncoding() -> NSStringEncoding {
    return NSString.defaultCStringEncoding()
  }

  // + (NSString *)localizedNameOfStringEncoding:(NSStringEncoding)encoding

  /// Returns a human-readable string giving the name of a given encoding.
  @warn_unused_result
  public static func localizedName(
    ofStringEncoding encoding: NSStringEncoding
  ) -> String {
    return NSString.localizedName(ofStringEncoding: encoding)
  }

  // + (instancetype)localizedStringWithFormat:(NSString *)format, ...

  /// Returns a string created by using a given format string as a
  /// template into which the remaining argument values are substituted
  /// according to the user's default locale.
  @warn_unused_result
  public static func localizedStringWithFormat(
    format: String, _ arguments: CVarArg...
  ) -> String {
    return String(format: format, locale: NSLocale.current(),
      arguments: arguments)
  }

  // + (NSString *)pathWithComponents:(NSArray *)components

  /// Returns a string built from the strings in a given array
  /// by concatenating them with a path separator between each pair.
  @available(*, unavailable, message="Use fileURL(withPathComponents:) on NSURL instead.")
  public static func path(withComponents components: [String]) -> String {
    return NSString.path(withComponents: components)
  }

  //===--------------------------------------------------------------------===//
  // NSString factory functions that have a corresponding constructor
  // are omitted.
  //
  // + (instancetype)string
  //
  // + (instancetype)
  //     stringWithCharacters:(const unichar *)chars length:(NSUInteger)length
  //
  // + (instancetype)stringWithFormat:(NSString *)format, ...
  //
  // + (instancetype)
  //     stringWithContentsOfFile:(NSString *)path
  //     encoding:(NSStringEncoding)enc
  //     error:(NSError **)error
  //
  // + (instancetype)
  //     stringWithContentsOfFile:(NSString *)path
  //     usedEncoding:(NSStringEncoding *)enc
  //     error:(NSError **)error
  //
  // + (instancetype)
  //     stringWithContentsOfURL:(NSURL *)url
  //     encoding:(NSStringEncoding)enc
  //     error:(NSError **)error
  //
  // + (instancetype)
  //     stringWithContentsOfURL:(NSURL *)url
  //     usedEncoding:(NSStringEncoding *)enc
  //     error:(NSError **)error
  //
  // + (instancetype)
  //     stringWithCString:(const char *)cString
  //     encoding:(NSStringEncoding)enc
  //===--------------------------------------------------------------------===//

  //===--- Adds nothing for String beyond what String(s) does -------------===//
  // + (instancetype)stringWithString:(NSString *)aString
  //===--------------------------------------------------------------------===//

  // + (instancetype)stringWithUTF8String:(const char *)bytes

  /// Produces a string created by copying the data from a given
  /// C array of UTF8-encoded bytes.
  public init?(utf8String bytes: UnsafePointer<CChar>) {
    if let ns = NSString(utf8String: bytes) {
      self = ns as String
    } else {
      return nil
    }
  }

  //===--- Instance Methods/Properties-------------------------------------===//
  //===--------------------------------------------------------------------===//

  //===--- Omitted by agreement during API review 5/20/2014 ---------------===//
  // @property BOOL boolValue;

  // - (BOOL)canBeConvertedToEncoding:(NSStringEncoding)encoding

  /// Returns a Boolean value that indicates whether the
  /// `String` can be converted to a given encoding without loss of
  /// information.
  @warn_unused_result
  public func canBeConverted(toEncoding encoding: NSStringEncoding) -> Bool {
    return _ns.canBeConverted(toEncoding: encoding)
  }

  // @property NSString* capitalizedString

  /// Produce a string with the first character from each word changed
  /// to the corresponding uppercase value.
  public var capitalized: String {
    return _ns.capitalized as String
  }

  // @property (readonly, copy) NSString *localizedCapitalizedString NS_AVAILABLE(10_11, 9_0);

  /// A capitalized representation of the `String` that is produced
  /// using the current locale.
  @available(OSX 10.11, iOS 9.0, *)
  public var localizedCapitalized: String {
    return _ns.localizedCapitalized
  }

  // - (NSString *)capitalizedStringWithLocale:(NSLocale *)locale

  /// Returns a capitalized representation of the `String`
  /// using the specified locale.
  @warn_unused_result
  public func capitalizedString(with locale: NSLocale?) -> String {
    return _ns.capitalizedString(with: locale) as String
  }

  // - (NSComparisonResult)caseInsensitiveCompare:(NSString *)aString

  /// Returns the result of invoking `compare:options:` with
  /// `NSCaseInsensitiveSearch` as the only option.
  @warn_unused_result
  public func caseInsensitiveCompare(aString: String) -> NSComparisonResult {
    return _ns.caseInsensitiveCompare(aString)
  }

  //===--- Omitted by agreement during API review 5/20/2014 ---------------===//
  // - (unichar)characterAtIndex:(NSUInteger)index
  //
  // We have a different meaning for "Character" in Swift, and we are
  // trying not to expose error-prone UTF-16 integer indexes

  // - (NSString *)
  //     commonPrefixWithString:(NSString *)aString
  //     options:(NSStringCompareOptions)mask

  /// Returns a string containing characters the `String` and a
  /// given string have in common, starting from the beginning of each
  /// up to the first characters that aren't equivalent.
  @warn_unused_result
  public func commonPrefix(
    with aString: String, options: NSStringCompareOptions = []) -> String {
    return _ns.commonPrefix(with: aString, options: options)
  }

  // - (NSComparisonResult)
  //     compare:(NSString *)aString
  //
  // - (NSComparisonResult)
  //     compare:(NSString *)aString options:(NSStringCompareOptions)mask
  //
  // - (NSComparisonResult)
  //     compare:(NSString *)aString options:(NSStringCompareOptions)mask
  //     range:(NSRange)range
  //
  // - (NSComparisonResult)
  //     compare:(NSString *)aString options:(NSStringCompareOptions)mask
  //     range:(NSRange)range locale:(id)locale

  /// Compares the string using the specified options and
  /// returns the lexical ordering for the range.
  @warn_unused_result
  public func compare(
    aString: String,
    options mask: NSStringCompareOptions = [],
    range: Range<Index>? = nil,
    locale: NSLocale? = nil
  ) -> NSComparisonResult {
    // According to Ali Ozer, there may be some real advantage to
    // dispatching to the minimal selector for the supplied options.
    // So let's do that; the switch should compile away anyhow.
    return locale != nil ? _ns.compare(
      aString, options: mask,
      range: _toNSRange(range ?? self.characters.indices),
      locale: locale)

    : range != nil ? _ns.compare(
      aString,
      options: mask,
      range: _toNSRange(range ?? self.characters.indices))

    : !mask.isEmpty ? _ns.compare(aString, options: mask)

    : _ns.compare(aString)
  }

  // - (NSUInteger)
  //     completePathIntoString:(NSString **)outputName
  //     caseSensitive:(BOOL)flag
  //     matchesIntoArray:(NSArray **)outputArray
  //     filterTypes:(NSArray *)filterTypes

  /// Interprets the `String` as a path in the file system and
  /// attempts to perform filename completion, returning a numeric
  /// value that indicates whether a match was possible, and by
  /// reference the longest path that matches the `String`.
  /// Returns the actual number of matching paths.
  @warn_unused_result
  public func completePath(
    into outputName: UnsafeMutablePointer<String> = nil,
    caseSensitive: Bool,
    matchesInto matchesIntoArray: UnsafeMutablePointer<[String]> = nil,
    filterTypes: [String]? = nil
  ) -> Int {
    var nsMatches: NSArray?
    var nsOutputName: NSString?

    let result = outputName._withBridgeObject(&nsOutputName) {
      outputName in matchesIntoArray._withBridgeObject(&nsMatches) {
        matchesIntoArray in
        self._ns.completePath(
          into: outputName, caseSensitive: caseSensitive,
          matchesInto: matchesIntoArray, filterTypes: filterTypes
        )
      }
    }

    if let matches = nsMatches {
      // Since this function is effectively a bridge thunk, use the
      // bridge thunk semantics for the NSArray conversion
      matchesIntoArray._setIfNonNil { _convertNSArrayToArray(matches) }
    }

    if let n = nsOutputName {
      outputName._setIfNonNil { n as String }
    }
    return result
  }

  // - (NSArray *)
  //     componentsSeparatedByCharactersInSet:(NSCharacterSet *)separator

  /// Returns an array containing substrings from the `String`
  /// that have been divided by characters in a given set.
  @warn_unused_result
  public func componentsSeparatedByCharacters(
    in separator: NSCharacterSet
  ) -> [String] {
    // FIXME: two steps due to <rdar://16971181>
    let nsa = _ns.componentsSeparatedByCharacters(in: separator) as NSArray
    // Since this function is effectively a bridge thunk, use the
    // bridge thunk semantics for the NSArray conversion
    return _convertNSArrayToArray(nsa)
  }


  // - (NSArray *)componentsSeparatedByString:(NSString *)separator

  /// Returns an array containing substrings from the `String`
  /// that have been divided by a given separator.
  public func componentsSeparated(by separator: String) -> [String] {
    let nsa = _ns.componentsSeparated(by: separator) as NSArray
    // Since this function is effectively a bridge thunk, use the
    // bridge thunk semantics for the NSArray conversion
    return _convertNSArrayToArray(nsa)
  }

  // - (const char *)cStringUsingEncoding:(NSStringEncoding)encoding

  /// Returns a representation of the `String` as a C string
  /// using a given encoding.
  @warn_unused_result
  public func cString(usingEncoding encoding: NSStringEncoding) -> [CChar]? {
    return withExtendedLifetime(_ns) {
      (s: NSString) -> [CChar]? in
      _persistCString(s.cString(usingEncoding: encoding))
    }
  }

  // - (NSData *)dataUsingEncoding:(NSStringEncoding)encoding
  //
  // - (NSData *)
  //     dataUsingEncoding:(NSStringEncoding)encoding
  //     allowLossyConversion:(BOOL)flag

  /// Returns an `NSData` object containing a representation of
  /// the `String` encoded using a given encoding.
  @warn_unused_result
  public func data(
    usingEncoding encoding: NSStringEncoding,
    allowLossyConversion: Bool = false
  ) -> NSData? {
    return _ns.data(
      usingEncoding: encoding,
      allowLossyConversion: allowLossyConversion)
  }

  // @property NSString* decomposedStringWithCanonicalMapping;

  /// Returns a string made by normalizing the `String`'s
  /// contents using Form D.
  public var decomposedStringWithCanonicalMapping: String {
    return _ns.decomposedStringWithCanonicalMapping
  }

  // @property NSString* decomposedStringWithCompatibilityMapping;

  /// Returns a string made by normalizing the `String`'s
  /// contents using Form KD.
  public var decomposedStringWithCompatibilityMapping: String {
    return _ns.decomposedStringWithCompatibilityMapping
  }

  //===--- Importing Foundation should not affect String printing ---------===//
  // Therefore, we're not exposing this:
  //
  //   @property NSString* description


  //===--- Omitted for consistency with API review results 5/20/2014 -----===//
  // @property double doubleValue;

  // - (void)
  //     enumerateLinesUsing:(void (^)(NSString *line, BOOL *stop))block

  /// Enumerates all the lines in a string.
<<<<<<< HEAD
  public func enumerateLines(body: (line: String, inout stop: Bool) -> ()) {
    _ns.enumerateLines {
=======
  public func enumerateLines(body: (line: String, stop: inout Bool) -> ()) {
    _ns.enumerateLinesUsingBlock {
>>>>>>> f7b90b86
      (line: String, stop: UnsafeMutablePointer<ObjCBool>)
    in
      var stop_ = false
      body(line: line, stop: &stop_)
      if stop_ {
        UnsafeMutablePointer<ObjCBool>(stop).pointee = true
      }
    }
  }

  // - (void)
  //     enumerateLinguisticTagsInRange:(NSRange)range
  //     scheme:(NSString *)tagScheme
  //     options:(NSLinguisticTaggerOptions)opts
  //     orthography:(NSOrthography *)orthography
  //     usingBlock:(
  //       void (^)(
  //         NSString *tag, NSRange tokenRange,
  //         NSRange sentenceRange, BOOL *stop)
  //       )block

  /// Performs linguistic analysis on the specified string by
  /// enumerating the specific range of the string, providing the
  /// Block with the located tags.
  public func enumerateLinguisticTags(
    in range: Range<Index>,
    scheme tagScheme: String,
    options opts: NSLinguisticTaggerOptions = [],
    orthography: NSOrthography? = nil,
    _ body:
      (String, Range<Index>, Range<Index>, inout Bool) -> ()
  ) {
    _ns.enumerateLinguisticTags(
      in: _toNSRange(range),
      scheme: tagScheme,
      options: opts,
      orthography: orthography != nil ? orthography! : nil
    ) {
      var stop_ = false
      body($0, self._range($1), self._range($2), &stop_)
      if stop_ {
        UnsafeMutablePointer($3).pointee = true
      }
    }
  }

  // - (void)
  //     enumerateSubstringsInRange:(NSRange)range
  //     options:(NSStringEnumerationOptions)opts
  //     usingBlock:(
  //       void (^)(
  //         NSString *substring,
  //         NSRange substringRange,
  //         NSRange enclosingRange,
  //         BOOL *stop)
  //       )block

  /// Enumerates the substrings of the specified type in the
  /// specified range of the string.
  public func enumerateSubstrings(
    in range: Range<Index>,
    options opts:NSStringEnumerationOptions = [],
    _ body: (
      substring: String?, substringRange: Range<Index>,
      enclosingRange: Range<Index>, inout Bool
    ) -> ()
  ) {
    _ns.enumerateSubstrings(in: _toNSRange(range), options: opts) {
      var stop_ = false

      body(substring: $0,
        substringRange: self._range($1),
        enclosingRange: self._range($2),
        &stop_)

      if stop_ {
        UnsafeMutablePointer($3).pointee = true
      }
    }
  }

  // @property NSStringEncoding fastestEncoding;

  /// Returns the fastest encoding to which the `String` may be
  /// converted without loss of information.
  public var fastestEncoding: NSStringEncoding {
    return _ns.fastestEncoding
  }

  // - (const char *)fileSystemRepresentation

  /// Returns a file system-specific representation of the `String`.
  @available(*, unavailable, message="Use getFileSystemRepresentation on NSURL instead.")
  public var fileSystemRepresentation: [CChar] {
    return _persistCString(_ns.fileSystemRepresentation)!
  }

  //===--- Omitted for consistency with API review results 5/20/2014 ------===//
  // @property float floatValue;

  // - (BOOL)
  //     getBytes:(void *)buffer
  //     maxLength:(NSUInteger)maxBufferCount
  //     usedLength:(NSUInteger*)usedBufferCount
  //     encoding:(NSStringEncoding)encoding
  //     options:(NSStringEncodingConversionOptions)options
  //     range:(NSRange)range
  //     remainingRange:(NSRangePointer)leftover

  /// Writes the given `range` of characters into `buffer` in a given
  /// `encoding`, without any allocations.  Does not NULL-terminate.
  ///
  /// - Parameter buffer: A buffer into which to store the bytes from
  ///   the receiver. The returned bytes are not NUL-terminated.
  ///
  /// - Parameter maxBufferCount: The maximum number of bytes to write
  ///   to buffer.
  ///
  /// - Parameter usedBufferCount: The number of bytes used from
  ///   buffer. Pass `nil` if you do not need this value.
  ///
  /// - Parameter encoding: The encoding to use for the returned bytes.
  ///
  /// - Parameter options: A mask to specify options to use for
  ///   converting the receiver's contents to `encoding` (if conversion
  ///   is necessary).
  ///
  /// - Parameter range: The range of characters in the receiver to get.
  ///
  /// - Parameter leftover: The remaining range. Pass `nil` If you do
  ///   not need this value.
  ///
  /// - Returns: `true` iff some characters were converted.
  ///
  /// - Note: Conversion stops when the buffer fills or when the
  ///   conversion isn't possible due to the chosen encoding.
  ///
  /// - Note: will get a maximum of `min(buffer.count, maxLength)` bytes.
  public func getBytes(
    buffer: inout [UInt8],
    maxLength maxBufferCount: Int,
    usedLength usedBufferCount: UnsafeMutablePointer<Int>,
    encoding: NSStringEncoding,
    options: NSStringEncodingConversionOptions = [],
    range: Range<Index>,
    remaining leftover: UnsafeMutablePointer<Range<Index>>
  ) -> Bool {
    return _withOptionalOutParameter(leftover) {
      self._ns.getBytes(
        &buffer,
        maxLength: min(buffer.count, maxBufferCount),
        usedLength: usedBufferCount,
        encoding: encoding,
        options: options,
        range: _toNSRange(range),
        remaining: $0)
    }
  }

  // - (BOOL)
  //     getCString:(char *)buffer
  //     maxLength:(NSUInteger)maxBufferCount
  //     encoding:(NSStringEncoding)encoding

  /// Converts the `String`'s content to a given encoding and
  /// stores them in a buffer.
  /// - Note: will store a maximum of `min(buffer.count, maxLength)` bytes.
  public func getCString(
    buffer: inout [CChar], maxLength: Int, encoding: NSStringEncoding
  ) -> Bool {
    return _ns.getCString(&buffer, maxLength: min(buffer.count, maxLength),
                          encoding: encoding)
  }

  // - (BOOL)
  //     getFileSystemRepresentation:(char *)buffer
  //     maxLength:(NSUInteger)maxLength

  /// Interprets the `String` as a system-independent path and
  /// fills a buffer with a C-string in a format and encoding suitable
  /// for use with file-system calls.
  /// - Note: will store a maximum of `min(buffer.count, maxLength)` bytes.
  @available(*, unavailable, message="Use getFileSystemRepresentation on NSURL instead.")
  public func getFileSystemRepresentation(
    buffer: inout [CChar], maxLength: Int) -> Bool {
    return _ns.getFileSystemRepresentation(
      &buffer, maxLength: min(buffer.count, maxLength))
  }

  // - (void)
  //     getLineStart:(NSUInteger *)startIndex
  //     end:(NSUInteger *)lineEndIndex
  //     contentsEnd:(NSUInteger *)contentsEndIndex
  //     forRange:(NSRange)aRange

  /// Returns by reference the beginning of the first line and
  /// the end of the last line touched by the given range.
  public func getLineStart(
    start: UnsafeMutablePointer<Index>,
    end: UnsafeMutablePointer<Index>,
    contentsEnd: UnsafeMutablePointer<Index>,
    for range: Range<Index>
  ) {
    _withOptionalOutParameter(start) {
      start in self._withOptionalOutParameter(end) {
        end in self._withOptionalOutParameter(contentsEnd) {
          contentsEnd in self._ns.getLineStart(
            start, end: end,
            contentsEnd: contentsEnd,
            for: _toNSRange(range))
        }
      }
    }
  }

  // - (void)
  //     getParagraphStart:(NSUInteger *)startIndex
  //     end:(NSUInteger *)endIndex
  //     contentsEnd:(NSUInteger *)contentsEndIndex
  //     forRange:(NSRange)aRange

  /// Returns by reference the beginning of the first paragraph
  /// and the end of the last paragraph touched by the given range.
  public func getParagraphStart(
    start: UnsafeMutablePointer<Index>,
    end: UnsafeMutablePointer<Index>,
    contentsEnd: UnsafeMutablePointer<Index>,
    for range: Range<Index>
  ) {
    _withOptionalOutParameter(start) {
      start in self._withOptionalOutParameter(end) {
        end in self._withOptionalOutParameter(contentsEnd) {
          contentsEnd in self._ns.getParagraphStart(
            start, end: end,
            contentsEnd: contentsEnd,
            for: _toNSRange(range))
        }
      }
    }
  }

  // - (NSUInteger)hash

  /// An unsigned integer that can be used as a hash table address.
  public var hash: Int {
    return _ns.hash
  }

  //===--- Already provided by String's core ------------------------------===//
  // - (instancetype)init

  //===--- Initializers that can fail -------------------------------------===//
  // - (instancetype)
  //     initWithBytes:(const void *)bytes
  //     length:(NSUInteger)length
  //     encoding:(NSStringEncoding)encoding

  /// Produces an initialized `NSString` object equivalent to the given
  /// `bytes` interpreted in the given `encoding`.
  public init? <
    S: Sequence where S.Iterator.Element == UInt8
  >(
    bytes: S, encoding: NSStringEncoding
  ) {
    let byteArray = Array(bytes)
    if let ns = NSString(
      bytes: byteArray, length: byteArray.count, encoding: encoding) {

      self = ns as String
    } else {
      return nil
    }
  }

  // - (instancetype)
  //     initWithBytesNoCopy:(void *)bytes
  //     length:(NSUInteger)length
  //     encoding:(NSStringEncoding)encoding
  //     freeWhenDone:(BOOL)flag

  /// Produces an initialized `String` object that contains a
  /// given number of bytes from a given buffer of bytes interpreted
  /// in a given encoding, and optionally frees the buffer.  WARNING:
  /// this initializer is not memory-safe!
  public init?(
    bytesNoCopy bytes: UnsafeMutablePointer<Void>, length: Int,
    encoding: NSStringEncoding, freeWhenDone flag: Bool
  ) {
    if let ns = NSString(
      bytesNoCopy: bytes, length: length, encoding: encoding,
      freeWhenDone: flag) {

      self = ns as String
    } else {
      return nil
    }
  }


  // - (instancetype)
  //     initWithCharacters:(const unichar *)characters
  //     length:(NSUInteger)length

  /// Returns an initialized `String` object that contains a
  /// given number of characters from a given array of Unicode
  /// characters.
  public init(
    utf16CodeUnits: UnsafePointer<unichar>,
    count: Int
  ) {
    self = NSString(characters: utf16CodeUnits, length: count) as String
  }

  // - (instancetype)
  //     initWithCharactersNoCopy:(unichar *)characters
  //     length:(NSUInteger)length
  //     freeWhenDone:(BOOL)flag

  /// Returns an initialized `String` object that contains a given
  /// number of characters from a given array of UTF-16 Code Units
  public init(
    utf16CodeUnitsNoCopy: UnsafePointer<unichar>,
    count: Int,
    freeWhenDone flag: Bool
  ) {
    self = NSString(
      charactersNoCopy: UnsafeMutablePointer(utf16CodeUnitsNoCopy),
      length: count,
      freeWhenDone: flag) as String
  }

  //===--- Initializers that can fail -------------------------------------===//

  // - (instancetype)
  //     initWithContentsOfFile:(NSString *)path
  //     encoding:(NSStringEncoding)enc
  //     error:(NSError **)error
  //

  /// Produces a string created by reading data from the file at a
  /// given path interpreted using a given encoding.
  public init(
    contentsOfFile path: String,
    encoding enc: NSStringEncoding
  ) throws {
    let ns = try NSString(contentsOfFile: path, encoding: enc)
    self = ns as String
  }

  // - (instancetype)
  //     initWithContentsOfFile:(NSString *)path
  //     usedEncoding:(NSStringEncoding *)enc
  //     error:(NSError **)error

  /// Produces a string created by reading data from the file at
  /// a given path and returns by reference the encoding used to
  /// interpret the file.
  public init(
    contentsOfFile path: String,
    usedEncoding: UnsafeMutablePointer<NSStringEncoding> = nil
  ) throws {
    let ns = try NSString(contentsOfFile: path, usedEncoding: usedEncoding)
    self = ns as String
  }

  // - (instancetype)
  //     initWithContentsOfURL:(NSURL *)url
  //     encoding:(NSStringEncoding)enc
  //     error:(NSError**)error

  /// Produces a string created by reading data from a given URL
  /// interpreted using a given encoding.  Errors are written into the
  /// inout `error` argument.
  public init(
    contentsOf url: NSURL,
    encoding enc: NSStringEncoding
  ) throws {
    let ns = try NSString(contentsOf: url, encoding: enc)
    self = ns as String
  }

  // - (instancetype)
  //     initWithContentsOfURL:(NSURL *)url
  //     usedEncoding:(NSStringEncoding *)enc
  //     error:(NSError **)error

  /// Produces a string created by reading data from a given URL
  /// and returns by reference the encoding used to interpret the
  /// data.  Errors are written into the inout `error` argument.
  public init(
    contentsOf url: NSURL,
    usedEncoding enc: UnsafeMutablePointer<NSStringEncoding> = nil
  ) throws {
    let ns = try NSString(contentsOf: url, usedEncoding: enc)
    self = ns as String
  }

  // - (instancetype)
  //     initWithCString:(const char *)nullTerminatedCString
  //     encoding:(NSStringEncoding)encoding

  /// Produces a string containing the bytes in a given C array,
  /// interpreted according to a given encoding.
  public init?(
    cString: UnsafePointer<CChar>,
    encoding enc: NSStringEncoding
  ) {
    if let ns = NSString(cString: cString, encoding: enc) {
      self = ns as String
    } else {
      return nil
    }
  }
  
  // FIXME: handle optional locale with default arguments
  
  // - (instancetype)
  //     initWithData:(NSData *)data
  //     encoding:(NSStringEncoding)encoding

  /// Returns a `String` initialized by converting given `data` into
  /// Unicode characters using a given `encoding`.
  public init?(data: NSData, encoding: NSStringEncoding) {
    guard let s = NSString(data: data, encoding: encoding) else { return nil }
    self = s as String
  }
  
  // - (instancetype)initWithFormat:(NSString *)format, ...

  /// Returns a `String` object initialized by using a given
  /// format string as a template into which the remaining argument
  /// values are substituted.
  public init(format: String, _ arguments: CVarArg...) {
    self = String(format: format, arguments: arguments)
  }

  // - (instancetype)
  //     initWithFormat:(NSString *)format
  //     arguments:(va_list)argList

  /// Returns a `String` object initialized by using a given
  /// format string as a template into which the remaining argument
  /// values are substituted according to the user's default locale.
  public init(format: String, arguments: [CVarArg]) {
    self = String(format: format, locale: nil, arguments: arguments)
  }

  // - (instancetype)initWithFormat:(NSString *)format locale:(id)locale, ...

  /// Returns a `String` object initialized by using a given
  /// format string as a template into which the remaining argument
  /// values are substituted according to given locale information.
  public init(format: String, locale: NSLocale?, _ args: CVarArg...) {
    self = String(format: format, locale: locale, arguments: args)
  }

  // - (instancetype)
  //     initWithFormat:(NSString *)format
  //     locale:(id)locale
  //     arguments:(va_list)argList

  /// Returns a `String` object initialized by using a given
  /// format string as a template into which the remaining argument
  /// values are substituted according to given locale information.
  public init(format: String, locale: NSLocale?, arguments: [CVarArg]) {
    _precondition(
      _countFormatSpecifiers(format) <= arguments.count,
      "Too many format specifiers (%<letter>) provided for the argument list"
    )
    self = withVaList(arguments) {
      NSString(format: format, locale: locale, arguments: $0) as String
    }
  }

  //===--- Already provided by core Swift ---------------------------------===//
  // - (instancetype)initWithString:(NSString *)aString

  //===--- Initializers that can fail dropped for factory functions -------===//
  // - (instancetype)initWithUTF8String:(const char *)bytes

  //===--- Omitted for consistency with API review results 5/20/2014 ------===//
  // @property NSInteger integerValue;
  // @property Int intValue;

  //===--- Omitted by apparent agreement during API review 5/20/2014 ------===//
  // @property BOOL absolutePath;
  // - (BOOL)isEqualToString:(NSString *)aString

  //===--- Kept for consistency with API review results 5/20/2014 ---------===//
  // We decided to keep pathWithComponents, so keeping this too
  // @property NSString lastPathComponent;

  /// Returns the last path component of the `String`.
  @available(*, unavailable, message="Use lastPathComponent on NSURL instead.")
  public var lastPathComponent: String {
    return _ns.lastPathComponent
  }

  //===--- Renamed by agreement during API review 5/20/2014 ---------------===//
  // @property NSUInteger length;

  /// Returns the number of Unicode characters in the `String`.
  @available(*, unavailable,
    message="Take the count of a UTF-16 view instead, i.e. str.utf16.count")
  public var utf16Count: Int {
    return _ns.length
  }

  // - (NSUInteger)lengthOfBytesUsingEncoding:(NSStringEncoding)enc

  /// Returns the number of bytes required to store the
  /// `String` in a given encoding.
  @warn_unused_result
  public func lengthOfBytes(usingEncoding encoding: NSStringEncoding) -> Int {
    return _ns.lengthOfBytes(usingEncoding: encoding)
  }

  // - (NSRange)lineRangeForRange:(NSRange)aRange

  /// Returns the range of characters representing the line or lines
  /// containing a given range.
  @warn_unused_result
  public func lineRange(for aRange: Range<Index>) -> Range<Index> {
    return _range(_ns.lineRange(for: _toNSRange(aRange)))
  }

  // - (NSArray *)
  //     linguisticTagsInRange:(NSRange)range
  //     scheme:(NSString *)tagScheme
  //     options:(NSLinguisticTaggerOptions)opts
  //     orthography:(NSOrthography *)orthography
  //     tokenRanges:(NSArray**)tokenRanges

  /// Returns an array of linguistic tags for the specified
  /// range and requested tags within the receiving string.
  @warn_unused_result
  public func linguisticTags(
    in range: Range<Index>,
    scheme tagScheme: String,
    options opts: NSLinguisticTaggerOptions = [],
    orthography: NSOrthography? = nil,
    tokenRanges: UnsafeMutablePointer<[Range<Index>]> = nil // FIXME:Can this be nil?
  ) -> [String] {
    var nsTokenRanges: NSArray? = nil
    let result = tokenRanges._withBridgeObject(&nsTokenRanges) {
      self._ns.linguisticTags(
        in: _toNSRange(range), scheme: tagScheme, options: opts,
        orthography: orthography != nil ? orthography! : nil, tokenRanges: $0) as NSArray
    }

    if nsTokenRanges != nil {
      tokenRanges._setIfNonNil {
        (nsTokenRanges! as [AnyObject]).map {
          self._range($0.rangeValue)
        }
      }
    }

    return _convertNSArrayToArray(result)
  }

  // - (NSComparisonResult)localizedCaseInsensitiveCompare:(NSString *)aString

  /// Compares the string and a given string using a
  /// case-insensitive, localized, comparison.
  @warn_unused_result
  public
  func localizedCaseInsensitiveCompare(aString: String) -> NSComparisonResult {
    return _ns.localizedCaseInsensitiveCompare(aString)
  }

  // - (NSComparisonResult)localizedCompare:(NSString *)aString

  /// Compares the string and a given string using a localized
  /// comparison.
  @warn_unused_result
  public func localizedCompare(aString: String) -> NSComparisonResult {
    return _ns.localizedCompare(aString)
  }

  /// Compares strings as sorted by the Finder.
  @warn_unused_result
  public func localizedStandardCompare(string: String) -> NSComparisonResult {
    return _ns.localizedStandardCompare(string)
  }

  //===--- Omitted for consistency with API review results 5/20/2014 ------===//
  // @property long long longLongValue

  // @property (readonly, copy) NSString *localizedLowercase NS_AVAILABLE(10_11, 9_0);

  /// A lowercase version of the string that is produced using the current
  /// locale.
  @available(OSX 10.11, iOS 9.0, *)
  public var localizedLowercase: String {
    return _ns.localizedLowercase
  }

  // - (NSString *)lowercaseStringWithLocale:(NSLocale *)locale

  /// Returns a version of the string with all letters
  /// converted to lowercase, taking into account the specified
  /// locale.
  @warn_unused_result
  public func lowercaseString(with locale: NSLocale?) -> String {
    return _ns.lowercaseString(with: locale)
  }

  // - (NSUInteger)maximumLengthOfBytesUsingEncoding:(NSStringEncoding)enc

  /// Returns the maximum number of bytes needed to store the
  /// `String` in a given encoding.
  @warn_unused_result
  public
  func maximumLengthOfBytes(usingEncoding encoding: NSStringEncoding) -> Int {
    return _ns.maximumLengthOfBytes(usingEncoding: encoding)
  }

  // - (NSRange)paragraphRangeForRange:(NSRange)aRange

  /// Returns the range of characters representing the
  /// paragraph or paragraphs containing a given range.
  @warn_unused_result
  public func paragraphRange(for aRange: Range<Index>) -> Range<Index> {
    return _range(_ns.paragraphRange(for: _toNSRange(aRange)))
  }

  // @property NSArray* pathComponents

  /// Returns an array of NSString objects containing, in
  /// order, each path component of the `String`.
  @available(*, unavailable, message="Use pathComponents on NSURL instead.")
  public var pathComponents: [String] {
    return _ns.pathComponents
  }

  // @property NSString* pathExtension;

  /// Interprets the `String` as a path and returns the
  /// `String`'s extension, if any.
  @available(*, unavailable, message="Use pathExtension on NSURL instead.")
  public var pathExtension: String {
    return _ns.pathExtension
  }

  // @property NSString* precomposedStringWithCanonicalMapping;

  /// Returns a string made by normalizing the `String`'s
  /// contents using Form C.
  public var precomposedStringWithCanonicalMapping: String {
    return _ns.precomposedStringWithCanonicalMapping
  }

  // @property NSString * precomposedStringWithCompatibilityMapping;

  /// Returns a string made by normalizing the `String`'s
  /// contents using Form KC.
  public var precomposedStringWithCompatibilityMapping: String {
    return _ns.precomposedStringWithCompatibilityMapping
  }

  // - (id)propertyList

  /// Parses the `String` as a text representation of a
  /// property list, returning an NSString, NSData, NSArray, or
  /// NSDictionary object, according to the topmost element.
  @warn_unused_result
  public func propertyList() -> AnyObject {
    return _ns.propertyList()
  }

  // - (NSDictionary *)propertyListFromStringsFileFormat

  /// Returns a dictionary object initialized with the keys and
  /// values found in the `String`.
  @warn_unused_result
  public
  func propertyListFromStringsFileFormat() -> [String : String] {
    return _ns.propertyListFromStringsFileFormat() as! [String : String]
  }

  // - (NSRange)rangeOfCharacterFromSet:(NSCharacterSet *)aSet
  //
  // - (NSRange)
  //     rangeOfCharacterFromSet:(NSCharacterSet *)aSet
  //     options:(NSStringCompareOptions)mask
  //
  // - (NSRange)
  //     rangeOfCharacterFromSet:(NSCharacterSet *)aSet
  //     options:(NSStringCompareOptions)mask
  //     range:(NSRange)aRange

  /// Finds and returns the range in the `String` of the first
  /// character from a given character set found in a given range with
  /// given options.
  @warn_unused_result
  public func rangeOfCharacter(
    from aSet: NSCharacterSet,
    options mask:NSStringCompareOptions = [],
    range aRange: Range<Index>? = nil
  ) -> Range<Index>? {
    return _optionalRange(
      _ns.rangeOfCharacter(
        from: aSet, options: mask,
        range: _toNSRange(aRange ?? self.characters.indices)))
  }

  // - (NSRange)rangeOfComposedCharacterSequenceAtIndex:(NSUInteger)anIndex

  /// Returns the range in the `String` of the composed
  /// character sequence located at a given index.
  @warn_unused_result
  public
  func rangeOfComposedCharacterSequence(at anIndex: Index) -> Range<Index> {
    return _range(
      _ns.rangeOfComposedCharacterSequence(at: anIndex._utf16Index))
  }

  // - (NSRange)rangeOfComposedCharacterSequencesForRange:(NSRange)range

  /// Returns the range in the string of the composed character
  /// sequences for a given range.
  @warn_unused_result
  public func rangeOfComposedCharacterSequences(
    for range: Range<Index>
  ) -> Range<Index> {
    // Theoretically, this will be the identity function.  In practice
    // I think users will be able to observe differences in the input
    // and output ranges due (if nothing else) to locale changes
    return _range(
      _ns.rangeOfComposedCharacterSequences(for: _toNSRange(range)))
  }

  // - (NSRange)rangeOfString:(NSString *)aString
  //
  // - (NSRange)
  //     rangeOfString:(NSString *)aString options:(NSStringCompareOptions)mask
  //
  // - (NSRange)
  //     rangeOfString:(NSString *)aString
  //     options:(NSStringCompareOptions)mask
  //     range:(NSRange)aRange
  //
  // - (NSRange)
  //     rangeOfString:(NSString *)aString
  //     options:(NSStringCompareOptions)mask
  //     range:(NSRange)searchRange
  //     locale:(NSLocale *)locale

  /// Finds and returns the range of the first occurrence of a
  /// given string within a given range of the `String`, subject to
  /// given options, using the specified locale, if any.
  @warn_unused_result
  public func range(
    of aString: String,
    options mask: NSStringCompareOptions = [],
    range searchRange: Range<Index>? = nil,
    locale: NSLocale? = nil
  ) -> Range<Index>? {
    return _optionalRange(
      locale != nil ? _ns.range(
        of: aString,
        options: mask,
        range: _toNSRange(searchRange ?? self.characters.indices),
        locale: locale
      )
      : searchRange != nil ? _ns.range(
        of: aString, options: mask, range: _toNSRange(searchRange!)
      )
      : !mask.isEmpty ? _ns.range(of: aString, options: mask)
      : _ns.range(of: aString)
    )
  }

  // - (BOOL)localizedStandardContainsString:(NSString *)str NS_AVAILABLE(10_11, 9_0);

  /// Returns `true` if `self` contains `string`, taking the current locale
  /// into account.
  ///
  /// This is the most appropriate method for doing user-level string searches,
  /// similar to how searches are done generally in the system.  The search is
  /// locale-aware, case and diacritic insensitive.  The exact list of search
  /// options applied may change over time.
  @warn_unused_result
  @available(OSX 10.11, iOS 9.0, *)
  public func localizedStandardContains(string: String) -> Bool {
    return _ns.localizedStandardContains(string)
  }

  // - (NSRange)localizedStandardRangeOfString:(NSString *)str NS_AVAILABLE(10_11, 9_0);

  /// Finds and returns the range of the first occurrence of a given string,
  /// taking the current locale into account.  Returns `nil` if the string was
  /// not found.
  ///
  /// This is the most appropriate method for doing user-level string searches,
  /// similar to how searches are done generally in the system.  The search is
  /// locale-aware, case and diacritic insensitive.  The exact list of search
  /// options applied may change over time.
  @warn_unused_result
  @available(OSX 10.11, iOS 9.0, *)
  public func localizedStandardRange(of string: String) -> Range<Index>? {
    return _optionalRange(_ns.localizedStandardRange(of: string))
  }

  // @property NSStringEncoding smallestEncoding;

  /// Returns the smallest encoding to which the `String` can
  /// be converted without loss of information.
  public var smallestEncoding: NSStringEncoding {
    return _ns.smallestEncoding
  }

  // @property NSString *stringByAbbreviatingWithTildeInPath;

  /// Returns a new string that replaces the current home
  /// directory portion of the current path with a tilde (`~`)
  /// character.
  @available(*, unavailable, message="Use abbreviatingWithTildeInPath on NSString instead.")
  public var abbreviatingWithTildeInPath: String {
    return _ns.abbreviatingWithTildeInPath
  }

  // - (NSString *)
  //     stringByAddingPercentEncodingWithAllowedCharacters:
  //       (NSCharacterSet *)allowedCharacters

  /// Returns a new string made from the `String` by replacing
  /// all characters not in the specified set with percent encoded
  /// characters.
  @warn_unused_result
  public func addingPercentEncoding(
    withAllowedCharaters allowedCharacters: NSCharacterSet
  ) -> String? {
    // FIXME: the documentation states that this method can return nil if the
    // transformation is not possible, without going into further details.  The
    // implementation can only return nil if malloc() returns nil, so in
    // practice this is not possible.  Still, to be consistent with
    // documentation, we declare the method as returning an optional String.
    //
    // <rdar://problem/17901698> Docs for -[NSString
    // stringByAddingPercentEncodingWithAllowedCharacters] don't precisely
    // describe when return value is nil
    return _ns.addingPercentEncoding(withAllowedCharacters:
      allowedCharacters
    )
  }

  // - (NSString *)
  //     stringByAddingPercentEscapesUsingEncoding:(NSStringEncoding)encoding

  /// Returns a representation of the `String` using a given
  /// encoding to determine the percent escapes necessary to convert
  /// the `String` into a legal URL string.
  @available(*, deprecated, message="Use addingPercentEncoding(withAllowedCharacters:) instead, which always uses the recommended UTF-8 encoding, and which encodes for a specific URL component or subcomponent since each URL component or subcomponent has different rules for what characters are valid.")
  public func addingPercentEscapes(
    usingEncoding encoding: NSStringEncoding
  ) -> String? {
    return _ns.addingPercentEscapes(usingEncoding: encoding)
  }

  // - (NSString *)stringByAppendingFormat:(NSString *)format, ...

  /// Returns a string made by appending to the `String` a
  /// string constructed from a given format string and the following
  /// arguments.
  @warn_unused_result
  public func stringByAppendingFormat(
    format: String, _ arguments: CVarArg...
  ) -> String {
    return _ns.appending(
      String(format: format, arguments: arguments))
  }

  // - (NSString *)stringByAppendingPathComponent:(NSString *)aString

  /// Returns a new string made by appending to the `String` a given string.
  @available(*, unavailable, message="Use appendingPathComponent on NSURL instead.")
  public func appendingPathComponent(aString: String) -> String {
    return _ns.appendingPathComponent(aString)
  }

  // - (NSString *)stringByAppendingPathExtension:(NSString *)ext

  /// Returns a new string made by appending to the `String` an
  /// extension separator followed by a given extension.
  @available(*, unavailable, message="Use appendingPathExtension on NSURL instead.")
  public func appendingPathExtension(ext: String) -> String? {
    // FIXME: This method can return nil in practice, for example when self is
    // an empty string.  OTOH, this is not documented, documentation says that
    // it always returns a string.
    //
    // <rdar://problem/17902469> -[NSString stringByAppendingPathExtension] can
    // return nil
    return _ns.appendingPathExtension(ext)
  }

  // - (NSString *)stringByAppendingString:(NSString *)aString

  /// Returns a new string made by appending a given string to
  /// the `String`.
  @warn_unused_result
  public func appending(aString: String) -> String {
    return _ns.appending(aString)
  }

  // @property NSString* stringByDeletingLastPathComponent;

  /// Returns a new string made by deleting the last path
  /// component from the `String`, along with any final path
  /// separator.
  @available(*, unavailable, message="Use deletingLastPathComponent on NSURL instead.")
  public var deletingLastPathComponent: String {
    return _ns.deletingLastPathComponent
  }

  // @property NSString* stringByDeletingPathExtension;

  /// Returns a new string made by deleting the extension (if
  /// any, and only the last) from the `String`.
  @available(*, unavailable, message="Use deletingPathExtension on NSURL instead.")
  public var deletingPathExtension: String {
    return _ns.deletingPathExtension
  }

  // @property NSString* stringByExpandingTildeInPath;

  /// Returns a new string made by expanding the initial
  /// component of the `String` to its full path value.
  @available(*, unavailable, message="Use expandingTildeInPath on NSString instead.")
  public var expandingTildeInPath: String {
    return _ns.expandingTildeInPath
  }

  // - (NSString *)
  //     stringByFoldingWithOptions:(NSStringCompareOptions)options
  //     locale:(NSLocale *)locale

  /// Returns a string with the given character folding options
  /// applied.
  @warn_unused_result
  public func folding(
    options: NSStringCompareOptions = [], locale: NSLocale?
  ) -> String {
    return _ns.folding(options, locale: locale)
  }

  // - (NSString *)stringByPaddingToLength:(NSUInteger)newLength
  //     withString:(NSString *)padString
  //     startingAtIndex:(NSUInteger)padIndex

  /// Returns a new string formed from the `String` by either
  /// removing characters from the end, or by appending as many
  /// occurrences as necessary of a given pad string.
  @warn_unused_result
  public func padding(
    toLength newLength: Int,
    with padString: String,
    startingAt padIndex: Int
  ) -> String {
    return _ns.padding(
      toLength: newLength, with: padString, startingAt: padIndex)
  }

  // @property NSString* stringByRemovingPercentEncoding;

  /// Returns a new string made from the `String` by replacing
  /// all percent encoded sequences with the matching UTF-8
  /// characters.
  public var removingPercentEncoding: String? {
    return _ns.removingPercentEncoding
  }

  // - (NSString *)
  //     stringByReplacingCharactersInRange:(NSRange)range
  //     withString:(NSString *)replacement

  /// Returns a new string in which the characters in a
  /// specified range of the `String` are replaced by a given string.
  @warn_unused_result
  public func replacingCharacters(
    in range: Range<Index>, with replacement: String
  ) -> String {
    return _ns.replacingCharacters(in: _toNSRange(range), with: replacement)
  }

  // - (NSString *)
  //     stringByReplacingOccurrencesOfString:(NSString *)target
  //     withString:(NSString *)replacement
  //
  // - (NSString *)
  //     stringByReplacingOccurrencesOfString:(NSString *)target
  //     withString:(NSString *)replacement
  //     options:(NSStringCompareOptions)options
  //     range:(NSRange)searchRange

  /// Returns a new string in which all occurrences of a target
  /// string in a specified range of the `String` are replaced by
  /// another given string.
  @warn_unused_result
  public func replacingOccurrences(
    of target: String,
    with replacement: String,
    options: NSStringCompareOptions = [],
    range searchRange: Range<Index>? = nil
  ) -> String {
    return (searchRange != nil) || (!options.isEmpty)
    ? _ns.replacingOccurrences(
      of: target,
      with: replacement,
      options: options,
      range: _toNSRange(searchRange ?? self.characters.indices)
    )
    : _ns.replacingOccurrences(of: target, with: replacement)
  }

  // - (NSString *)
  //     stringByReplacingPercentEscapesUsingEncoding:(NSStringEncoding)encoding

  /// Returns a new string made by replacing in the `String`
  /// all percent escapes with the matching characters as determined
  /// by a given encoding.
  @available(*, deprecated, message="Use removingPercentEncoding instead, which always uses the recommended UTF-8 encoding.")
  public func replacingPercentEscapes(
    usingEncoding encoding: NSStringEncoding
  ) -> String? {
    return _ns.replacingPercentEscapes(usingEncoding: encoding)
  }

  // @property NSString* stringByResolvingSymlinksInPath;

  /// Returns a new string made from the `String` by resolving
  /// all symbolic links and standardizing path.
  @available(*, unavailable, message="Use resolvingSymlinksInPath on NSURL instead.")
  public var resolvingSymlinksInPath: String {
    return _ns.resolvingSymlinksInPath
  }

  // @property NSString* stringByStandardizingPath;

  /// Returns a new string made by removing extraneous path
  /// components from the `String`.
  @available(*, unavailable, message="Use standardizingPath on NSURL instead.")
  public var standardizingPath: String {
    return _ns.standardizingPath
  }

  // - (NSString *)stringByTrimmingCharactersInSet:(NSCharacterSet *)set

  /// Returns a new string made by removing from both ends of
  /// the `String` characters contained in a given character set.
  @warn_unused_result
  public func trimmingCharacters(in set: NSCharacterSet) -> String {
    return _ns.trimmingCharacters(in: set)
  }

  // - (NSArray *)stringsByAppendingPaths:(NSArray *)paths

  /// Returns an array of strings made by separately appending
  /// to the `String` each string in a given array.
  @available(*, unavailable, message="Map over paths with appendingPathComponent instead.")
  public func strings(byAppendingPaths paths: [String]) -> [String] {
    fatalError("This function is not available")
  }

  // - (NSString *)substringFromIndex:(NSUInteger)anIndex

  /// Returns a new string containing the characters of the
  /// `String` from the one at a given index to the end.
  @warn_unused_result
  public func substring(from index: Index) -> String {
    return _ns.substring(from: index._utf16Index)
  }

  // - (NSString *)substringToIndex:(NSUInteger)anIndex

  /// Returns a new string containing the characters of the
  /// `String` up to, but not including, the one at a given index.
  @warn_unused_result
  public func substring(to index: Index) -> String {
    return _ns.substring(to: index._utf16Index)
  }

  // - (NSString *)substringWithRange:(NSRange)aRange

  /// Returns a string object containing the characters of the
  /// `String` that lie within a given range.
  @warn_unused_result
  public func substring(with aRange: Range<Index>) -> String {
    return _ns.substring(with: _toNSRange(aRange))
  }

  // @property (readonly, copy) NSString *localizedUppercaseString NS_AVAILABLE(10_11, 9_0);

  /// An uppercase version of the string that is produced using the current
  /// locale.
  @available(OSX 10.11, iOS 9.0, *)
  public var localizedUppercase: String {
    return _ns.localizedUppercase as String
  }

  // - (NSString *)uppercaseStringWithLocale:(NSLocale *)locale

  /// Returns a version of the string with all letters
  /// converted to uppercase, taking into account the specified
  /// locale.
  @warn_unused_result
  public func uppercaseString(with locale: NSLocale?) -> String {
    return _ns.uppercaseString(with: locale)
  }

  //===--- Omitted due to redundancy with "utf8" property -----------------===//
  // - (const char *)UTF8String

  // - (BOOL)
  //     writeToFile:(NSString *)path
  //     atomically:(BOOL)useAuxiliaryFile
  //     encoding:(NSStringEncoding)enc
  //     error:(NSError **)error

  /// Writes the contents of the `String` to a file at a given
  /// path using a given encoding.
  public func write(
    toFile path: String, atomically useAuxiliaryFile:Bool,
    encoding enc: NSStringEncoding
  ) throws {
    try self._ns.write(
      toFile: path, atomically: useAuxiliaryFile, encoding: enc)
  }

  // - (BOOL)
  //     writeToURL:(NSURL *)url
  //     atomically:(BOOL)useAuxiliaryFile
  //     encoding:(NSStringEncoding)enc
  //     error:(NSError **)error

  /// Writes the contents of the `String` to the URL specified
  /// by url using the specified encoding.
  public func write(
    to url: NSURL, atomically useAuxiliaryFile: Bool,
    encoding enc: NSStringEncoding
  ) throws {
    try self._ns.write(
      to: url, atomically: useAuxiliaryFile, encoding: enc)
  }

  // - (nullable NSString *)stringByApplyingTransform:(NSString *)transform reverse:(BOOL)reverse NS_AVAILABLE(10_11, 9_0);

  /// Perform string transliteration.
  @warn_unused_result
  @available(OSX 10.11, iOS 9.0, *)
  public func applyingTransform(
    transform: String, reverse: Bool
  ) -> String? {
    return _ns.applyingTransform(transform, reverse: reverse)
  }

  //===--- From the 10.10 release notes; not in public documentation ------===//
  // No need to make these unavailable on earlier OSes, since they can
  // forward trivially to rangeOfString.

  /// Returns `true` iff `other` is non-empty and contained within
  /// `self` by case-sensitive, non-literal search.
  ///
  /// Equivalent to `self.rangeOfString(other) != nil`
  @warn_unused_result
  public func contains(other: String) -> Bool {
    let r = self.range(of: other) != nil
    if #available(OSX 10.10, iOS 8.0, *) {
      _sanityCheck(r == _ns.contains(other))
    }
    return r
  }
  
  /// Returns `true` iff `other` is non-empty and contained within
  /// `self` by case-insensitive, non-literal search, taking into
  /// account the current locale.
  ///
  /// Locale-independent case-insensitive operation, and other needs,
  /// can be achieved by calling
  /// `rangeOfString(_:options:_,range:_locale:_)`.
  ///
  /// Equivalent to
  ///
  ///     self.rangeOf(
  ///       other, options: .CaseInsensitiveSearch,
  ///       locale: NSLocale.current()) != nil
  @warn_unused_result
  public func localizedCaseInsensitiveContains(other: String) -> Bool {
    let r = self.range(
      of: other, options: .caseInsensitiveSearch, locale: NSLocale.current()
    ) != nil
    if #available(OSX 10.10, iOS 8.0, *) {
      _sanityCheck(r == _ns.localizedCaseInsensitiveContains(other))
    }
    return r
  }
}

// Pre-Swift-3 method names
extension String {

  @available(*, unavailable, renamed="localizedName(ofStringEncoding:)")
  public static func localizedNameOfStringEncoding(
    encoding: NSStringEncoding
  ) -> String {
    fatalError("unavailable function can't be called")
  }

  @available(*, unavailable, message="Use fileURL(withPathComponents:) on NSURL instead.")
  public static func pathWithComponents(components: [String]) -> String {
    fatalError("unavailable function can't be called")
  }

  @available(*, unavailable, renamed="canBeConverted(toEncoding:)")
  public func canBeConvertedToEncoding(encoding: NSStringEncoding) -> Bool {
    fatalError("unavailable function can't be called")
  }

  @available(*, unavailable, renamed="capitalizedString(with:)")
  public func capitalizedStringWith(locale: NSLocale?) -> String {
    fatalError("unavailable function can't be called")
  }

  @available(*, unavailable, renamed="commonPrefix(with:options:)")
  public func commonPrefixWith(
    aString: String, options: NSStringCompareOptions) -> String {
    fatalError("unavailable function can't be called")
  }

  @available(*, unavailable, renamed="completePath(into:outputName:caseSensitive:matchesInto:filterTypes:)")
  public func completePathInto(
    outputName: UnsafeMutablePointer<String> = nil,
    caseSensitive: Bool,
    matchesInto matchesIntoArray: UnsafeMutablePointer<[String]> = nil,
    filterTypes: [String]? = nil
  ) -> Int {
    fatalError("unavailable function can't be called")
  }

  @available(*, unavailable, renamed="componentsSeparatedByCharacters(in:)")
  public func componentsSeparatedByCharactersIn(
    separator: NSCharacterSet
  ) -> [String] {
    fatalError("unavailable function can't be called")
  }

  @available(*, unavailable, renamed="componentsSeparated(by:)")
  public func componentsSeparatedBy(separator: String) -> [String] {
    fatalError("unavailable function can't be called")
  }

  @available(*, unavailable, renamed="cString(usingEncoding:)")
  public func cStringUsingEncoding(encoding: NSStringEncoding) -> [CChar]? {
    fatalError("unavailable function can't be called")
  }

  @available(*, unavailable, renamed="data(usingEncoding:allowLossyConversion:)")
  public func dataUsingEncoding(
    encoding: NSStringEncoding,
    allowLossyConversion: Bool = false
  ) -> NSData? {
    fatalError("unavailable function can't be called")
  }

  @available(*, unavailable, renamed="enumerateLinguisticTags(in:scheme:options:orthography:_:)")
  public func enumerateLinguisticTagsIn(
    range: Range<Index>,
    scheme tagScheme: String,
    options opts: NSLinguisticTaggerOptions,
    orthography: NSOrthography?,
    _ body:
      (String, Range<Index>, Range<Index>, inout Bool) -> ()
  ) {
    fatalError("unavailable function can't be called")
  }

  @available(*, unavailable, renamed="enumerateSubstrings(in:options:_:)")
  public func enumerateSubstringsIn(
    range: Range<Index>,
    options opts:NSStringEnumerationOptions = [],
    _ body: (
      substring: String?, substringRange: Range<Index>,
      enclosingRange: Range<Index>, inout Bool
    ) -> ()
  ) {
    fatalError("unavailable function can't be called")
  }

  @available(*, unavailable, renamed="getBytes(_:maxLength:usedLength:encoding:options:range:remaining:)")
  public func getBytes(
    inout buffer: [UInt8],
    maxLength maxBufferCount: Int,
    usedLength usedBufferCount: UnsafeMutablePointer<Int>,
    encoding: NSStringEncoding,
    options: NSStringEncodingConversionOptions = [],
    range: Range<Index>,
    remainingRange leftover: UnsafeMutablePointer<Range<Index>>
  ) -> Bool {
    fatalError("unavailable function can't be called")
  }

  @available(*, unavailable, renamed="getLineStart(_:end:contentsEnd:for:)")
  public func getLineStart(
    start: UnsafeMutablePointer<Index>,
    end: UnsafeMutablePointer<Index>,
    contentsEnd: UnsafeMutablePointer<Index>,
    forRange: Range<Index>
  ) {
    fatalError("unavailable function can't be called")
  }

  @available(*, unavailable, renamed="getParagraphStart(_:end:contentsEnd:for:)")
  public func getParagraphStart(
    start: UnsafeMutablePointer<Index>,
    end: UnsafeMutablePointer<Index>,
    contentsEnd: UnsafeMutablePointer<Index>,
    forRange: Range<Index>
  ) {
    fatalError("unavailable function can't be called")
  }

  @available(*, unavailable, renamed="lengthOfBytes(usingEncoding:)")
  public func lengthOfBytesUsingEncoding(encoding: NSStringEncoding) -> Int {
    fatalError("unavailable function can't be called")
  }

  @available(*, unavailable, renamed="lineRange(for:)")
  public func lineRangeFor(aRange: Range<Index>) -> Range<Index> {
    fatalError("unavailable function can't be called")
  }

  @available(*, unavailable, renamed="linguisticTags(in:scheme:options:orthography:tokenRanges:)")
  public func linguisticTagsIn(
    range: Range<Index>,
    scheme tagScheme: String,
    options opts: NSLinguisticTaggerOptions = [],
    orthography: NSOrthography? = nil,
    tokenRanges: UnsafeMutablePointer<[Range<Index>]> = nil
  ) -> [String] {
    fatalError("unavailable function can't be called")
  }

  @available(*, unavailable, renamed="lowercaseString(with:)")
  public func lowercaseStringWith(locale: NSLocale?) -> String {
    fatalError("unavailable function can't be called")
  }

  @available(*, unavailable, renamed="maximumLengthOfBytes(usingEncoding:)")
  public
  func maximumLengthOfBytesUsingEncoding(encoding: NSStringEncoding) -> Int {
    fatalError("unavailable function can't be called")
  }

  @available(*, unavailable, renamed="paragraphRange(for:)")
  public func paragraphRangeFor(aRange: Range<Index>) -> Range<Index> {
    fatalError("unavailable function can't be called")
  }

  @available(*, unavailable, renamed="rangeOfCharacter(from:options:range:)")
  public func rangeOfCharacterFrom(
    aSet: NSCharacterSet,
    options mask:NSStringCompareOptions = [],
    range aRange: Range<Index>? = nil
  ) -> Range<Index>? {
    fatalError("unavailable function can't be called")
  }

  @available(*, unavailable, renamed="rangeOfComposedCharacterSequence(at:)")
  public
  func rangeOfComposedCharacterSequenceAt(anIndex: Index) -> Range<Index> {
    fatalError("unavailable function can't be called")
  }

  @available(*, unavailable, renamed="rangeOfComposedCharacterSequences(for:)")
  public func rangeOfComposedCharacterSequencesFor(
    range: Range<Index>
  ) -> Range<Index> {
    fatalError("unavailable function can't be called")
  }

  @available(*, unavailable, renamed="range(of:options:range:locale:)")
  public func rangeOf(
    aString: String,
    options mask: NSStringCompareOptions = [],
    range searchRange: Range<Index>? = nil,
    locale: NSLocale? = nil
  ) -> Range<Index>? {
    fatalError("unavailable function can't be called")
  }

  @available(*, unavailable, renamed="localizedStandardRange(of:)")
  public func localizedStandardRangeOf(string: String) -> Range<Index>? {
    fatalError("unavailable function can't be called")
  }

  @available(*, unavailable, renamed="addingPercentEncoding(withAllowedCharacters:")
  public func addingPercentEncodingWithAllowedCharacters(
    allowedCharacters: NSCharacterSet
  ) -> String? {
    fatalError("unavailable function can't be called")
  }

  @available(*, unavailable, renamed="addingPercentEscapes(usingEncoding:)")
  public func addingPercentEscapesUsingEncoding(
    encoding: NSStringEncoding
  ) -> String? {
    fatalError("unavailable function can't be called")
  }

  @available(*, unavailable, renamed="stringByAppendingFormat")
  public func appendingFormat(
    format: String, _ arguments: CVarArg...
  ) -> String {
    fatalError("unavailable function can't be called")
  }

  @available(*, unavailable, renamed="folding(_:locale:)")
  public func folding(
    options options: NSStringCompareOptions = [], locale: NSLocale?
  ) -> String {
    fatalError("unavailable function can't be called")
  }

  @available(*, unavailable, renamed="padding(toLength:with:startingAt:)")
  public func byPaddingToLength(
    newLength: Int, withString padString: String, startingAt padIndex: Int
  ) -> String {
    fatalError("unavailable function can't be called")
  }
  
  @available(*, unavailable, renamed="replacingCharacters(in:with:)")
  public func replacingCharactersIn(
    range: Range<Index>, withString replacement: String
  ) -> String {
    fatalError("unavailable function can't be called")
  }

  @available(*, unavailable, renamed="replacingOccurrences(of:with:options:range:)")
  public func replacingOccurrencesOf(
    target: String,
    withString replacement: String,
    options: NSStringCompareOptions = [],
    range searchRange: Range<Index>? = nil
  ) -> String {
    fatalError("unavailable function can't be called")
  }

  @available(*, unavailable, renamed="replacingPercentEscapes(usingEncoding:)")
  public func replacingPercentEscapesUsingEncoding(
    encoding: NSStringEncoding
  ) -> String? {
    fatalError("unavailable function can't be called")
  }

  @available(*, unavailable, renamed="trimmingCharacters(in:)")
  public func byTrimmingCharactersIn(set: NSCharacterSet) -> String {
    fatalError("unavailable function can't be called")
  }

  @available(*, unavailable, renamed="strings(byAppendingPaths:)")
  public func stringsByAppendingPaths(paths: [String]) -> [String] {
    fatalError("unavailable function can't be called")
  }

  @available(*, unavailable, renamed="substring(from:)")
  public func substringFrom(index: Index) -> String {
    fatalError("unavailable function can't be called")
  }

  @available(*, unavailable, renamed="substring(to:)")
  public func substringTo(index: Index) -> String {
    fatalError("unavailable function can't be called")
  }

  @available(*, unavailable, renamed="substring(with:)")
  public func substringWith(aRange: Range<Index>) -> String {
    fatalError("unavailable function can't be called")
  }

  @available(*, unavailable, renamed="uppercaseString(with:)")
  public func uppercaseStringWith(locale: NSLocale?) -> String {
    fatalError("unavailable function can't be called")
  }

  @available(*, unavailable, renamed="write(toFile:atomically:encoding:)")
  public func writeToFile(
    path: String, atomically useAuxiliaryFile:Bool,
    encoding enc: NSStringEncoding
  ) throws {
    fatalError("unavailable function can't be called")
  }

  @available(*, unavailable, renamed="write(to:atomically:encoding:)")
  public func writeToURL(
    url: NSURL, atomically useAuxiliaryFile: Bool,
    encoding enc: NSStringEncoding
  ) throws {
    fatalError("unavailable function can't be called")
  }
}<|MERGE_RESOLUTION|>--- conflicted
+++ resolved
@@ -480,13 +480,8 @@
   //     enumerateLinesUsing:(void (^)(NSString *line, BOOL *stop))block
 
   /// Enumerates all the lines in a string.
-<<<<<<< HEAD
-  public func enumerateLines(body: (line: String, inout stop: Bool) -> ()) {
+  public func enumerateLines(body: (line: String, stop: inout Bool) -> ()) {
     _ns.enumerateLines {
-=======
-  public func enumerateLines(body: (line: String, stop: inout Bool) -> ()) {
-    _ns.enumerateLinesUsingBlock {
->>>>>>> f7b90b86
       (line: String, stop: UnsafeMutablePointer<ObjCBool>)
     in
       var stop_ = false
@@ -1778,7 +1773,7 @@
 
   @available(*, unavailable, renamed="getBytes(_:maxLength:usedLength:encoding:options:range:remaining:)")
   public func getBytes(
-    inout buffer: [UInt8],
+    buffer: inout [UInt8],
     maxLength maxBufferCount: Int,
     usedLength usedBufferCount: UnsafeMutablePointer<Int>,
     encoding: NSStringEncoding,
