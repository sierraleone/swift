--- conflicted
+++ resolved
@@ -164,13 +164,8 @@
     ///   `position != endIndex`.
     subscript(position: Int) -> UTF8.CodeUnit {
       _sanityCheck(position >= 0)
-<<<<<<< HEAD
       _sanityCheck(position < Int(length))
-      // Note: using unchecked arithmetic because overflow can not happen if the
-=======
-      _sanityCheck(position < Int(count))
       // Note: using unchecked arithmetic because overflow cannot happen if the
->>>>>>> ff74e8e8
       // above sanity checks hold.
       return UTF8.CodeUnit(
         truncatingBitPattern: data >> (UInt64(position) &* 8))
@@ -241,13 +236,8 @@
     ///   `position != endIndex`.
     subscript(position: Int) -> UTF16.CodeUnit {
       _sanityCheck(position >= 0)
-<<<<<<< HEAD
       _sanityCheck(position < Int(length))
-      // Note: using unchecked arithmetic because overflow can not happen if the
-=======
-      _sanityCheck(position < Int(count))
       // Note: using unchecked arithmetic because overflow cannot happen if the
->>>>>>> ff74e8e8
       // above sanity checks hold.
       return UTF16.CodeUnit(truncatingBitPattern:
         data >> ((UInt64(length) &- UInt64(position) &- 1) &* 16))
